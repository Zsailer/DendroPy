--- conflicted
+++ resolved
@@ -48,8 +48,8 @@
         expected = trees[-1]
         input = trees[:-1]
         output = strict_consensus_merge(input, taxa_block=taxa_block)
-        encode_splits(output, taxa_block=taxa_block)
-        encode_splits(expected, taxa_block=taxa_block)
+        encode_splits(output)
+        encode_splits(expected)
         if symmetric_difference(expected, output) != 0:
             self.fail("\n%s\n!=\n%s" % (str(output), str(expected)))
 
@@ -69,20 +69,6 @@
         dataset = trees_from_newick(o + [expected])
         trees = [i[0] for i in dataset.trees_blocks]
         self.kernelOfTest(trees, dataset.taxa_blocks[0])
-<<<<<<< HEAD
-    def kernelOfTest(self, trees, taxa_block):
-        if 'TESTING_SCM' not in os.environ:
-            _LOG.warn("'TESTING_SCM' not in os.environ")
-            return
-        expected = trees[-1]
-        input = trees[:-1]
-        output = strict_consensus_merge(input, taxa_block=taxa_block)
-        encode_splits(output)
-        encode_splits(expected)
-        if symmetric_difference(expected, output) != 0:
-            self.fail("\n%s\n!=\n%s" % (str(output), str(expected)))
-=======
->>>>>>> 0f8cf51f
 
     def testPolytomy(self):
         dataset = trees_from_newick([
