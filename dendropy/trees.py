--- conflicted
+++ resolved
@@ -635,16 +635,12 @@
             self.collapse_neighborhood(dist - 1)
     def is_leaf(self):
         "Returns True if the node has no child_nodes"
-<<<<<<< HEAD
         return bool(not self.__child_nodes)
 
     def is_internal(self):
         "Returns True if the node has child_nodes"
         return bool(self.__child_nodes)
-=======
-        return bool(not self._child_nodes)
->>>>>>> 49faa2d4
-                
+
     ## Low-level methods for manipulating structure ##
 
     def _get_edge(self):
@@ -740,7 +736,6 @@
         """
         if not node:
             raise Exception("Tried to remove an non-existing or null node")
-<<<<<<< HEAD
         children = self.__child_nodes
         if node in children:
             node.parent_node = None
@@ -781,15 +776,6 @@
                         for c in tr_children:
                             self.add_child(c, pos=pos)
                             
-=======
-        if node in self._child_nodes:
-            node.parent_node = None
-            node.edge.tail_node = None
-            index = self._child_nodes.index(node)
-#             if index > 0:
-#                 self._child_nodes[index-1].next_sib = None
-            self._child_nodes.remove(node)
->>>>>>> 49faa2d4
         else:
             raise Exception("Tried to remove a node that is not listed as a child")
         return node
