#! /usr/bin/env python

############################################################################
##  treesum.py
##
##  Part of the DendroPy library for phylogenetic computing.
##
##  Copyright 2008 Jeet Sukumaran and Mark T. Holder.
##
##  This program is free software; you can redistribute it and/or modify
##  it under the terms of the GNU General Public License as published by
##  the Free Software Foundation; either version 3 of the License, or
##  (at your option) any later version.
##
##  This program is distributed in the hope that it will be useful,
##  but WITHOUT ANY WARRANTY; without even the implied warranty of
##  MERCHANTABILITY or FITNESS FOR A PARTICULAR PURPOSE.  See the
##  GNU General Public License for more details.
##
##  You should have received a copy of the GNU General Public License along
##  with this program. If not, see <http://www.gnu.org/licenses/>.
##
############################################################################

"""
Tree summarization.
"""

import sys
from dendropy import splits
from dendropy import taxa
from dendropy import trees
from dendropy import treegen


def deepest_containing_node(start_node, split, taxa_mask):
    """
    Assumes:
        - start_node is a node on a tree
        - edges on tree have been decorated with splits
        - start_node is compatible with split (root if all else fails)
    Returns:
        - deepest node in tree (i.e., furthest from root) that is
          compatible with split (i.e, includes all taxa in split) yet
          not equal to the split.
    """
    split = split & taxa_mask
    curr_node = start_node
    if (start_node.edge.clade_mask & split) != split:
        return None
    last_match = start_node
    nd_source = iter(start_node.child_nodes())
    try:
        while True:
            cm = curr_node.edge.clade_mask & taxa_mask
            cms = (cm & split)
            if cms:
                # for at least one taxon cm has 1 and split has 1
                if cms == split:
                    # curr_node has all of the 1's that split has
                    if cm == split:
                        return last_match
                    last_match = curr_node
                    nd_source = iter(curr_node.child_nodes())
                else:
                    return last_match
            curr_node = nd_source.next()
    except StopIteration:
        return last_match

class TreeSummarizer(object):
    "Summarizes a distribution of trees."

    def __init__(self):
        "Initializes settings."
        self.burnin = None
        self.support_as_labels = True
        self.support_as_percentages = False
        self.support_label_decimals = 2
        self.verbose=False
        self.write_message = None# sys.stderr.write
        self.progress_message_prefix = None
        self.progress_message_suffix = None
        self.ignore_node_ages = True
        self.total_trees_read = 0
        self.total_trees_counted = 0
        self.total_trees_ignored = 0

    def send_progress_message(self, msg):
        "Writes progress message."
        if self.verbose and self.write_message:
            if self.progress_message_prefix:
                prefix = self.progress_message_prefix
            else:
                prefix = ""
            if self.progress_message_suffix:
                suffix = self.progress_message_suffix
            else:
                suffix = ""
            self.write_message("%s%s%s" % (prefix, msg, suffix))

    def compose_support_label(self, split_support_freq):
        "Returns an appropriately composed and formatted support label."
        if self.support_as_percentages:
            if self.support_label_decimals <= 0:
                support_label = "%d" % round(split_support_freq * 100, 0)
            else:
                support_label_template = "%%0.%df" % self.support_label_decimals
                support_label = support_label_template % round(split_support_freq * 100,
                    self.support_label_decimals)
        else:
            if self.support_label_decimals <= 0:
                support_label_decimals = 2
            else:
                support_label_decimals = self.support_label_decimals
            support_label_template = "%%0.%df" % support_label_decimals
            support_label = support_label_template % round(split_support_freq,
                support_label_decimals)
        return support_label

    def map_split_support_to_node(self, node, split_support):
        "Appropriately sets up a node."
        if self.support_as_labels:
            node.label = self.compose_support_label(split_support)
        else:
            if self.support_as_percentages:
                node.edge.length = split_support * 100
            else:
                node.edge.length = split_support
        return node

    def map_split_support_to_tree(self, tree, split_distribution):
        "Maps splits support to the given tree."
        split_frequencies = split_distribution.split_frequencies
        tree.normalize_taxa(taxa_block=split_distribution.taxa_block)
        splits.encode_splits(tree, taxa_block=split_distribution.taxa_block)
        for split in tree.split_edges:
            if split in split_frequencies:
                split_support = split_frequencies[split]
            else:
                split_support = 0.0
            self.map_split_support_to_node(tree.split_edges[split].head_node, split_support)
        return tree

    def tree_from_splits(self,
                         split_distribution,
                         min_freq=0.5,
                         include_edge_lengths=True):
        "Returns a consensus tree from splits in `split_distribution`."
        taxa_block = split_distribution.taxa_block
        con_tree = treegen.star_tree(taxa_block)
        split_freqs = split_distribution.split_frequencies
        taxa_mask = taxa_block.all_taxa_bitmask()
        splits.encode_splits(con_tree, taxa_block)
        #start_leaf = con_tree.split_edges[0x01].head_node
        include_edge_lengths = self.support_as_labels and include_edge_lengths
        unrooted = split_distribution.unrooted
        to_try_to_add = []
        for s, f in split_freqs.iteritems():
            if (f > min_freq):
                m = s & taxa_mask
                if (m != taxa_mask) and ((m-1) & m): # if not root (i.e., all "1's") and not singleton (i.e., one "1")
                    if unrooted:
                        c = m ^ taxa_mask
                        if (c-1) & c: # not singleton (i.e., one "0")
                            if 1 & m:
                                k = m ^ taxa_mask
                            to_try_to_add.append((f, k, m))
                    else:
                        to_try_to_add.append((f, m, m))
        to_try_to_add.sort(reverse=True)

        # Now when we add splits in order, we will do a greedy, extended majority-rule consensus tree
        for freq, split_to_add, split_in_dict in to_try_to_add:
            parent_node = deepest_containing_node(start_node=con_tree.seed_node,
                                                  split=split_to_add,
                                                  taxa_mask=taxa_mask)
            if parent_node is None or parent_node.edge.clade_mask == split_to_add:
                #or (split_distribution.unrooted and parent_node.edge.clade_mask == (split ^ taxa_mask)):
                pass
            else:
                new_node = trees.Node()
                self.map_split_support_to_node(node=new_node, split_support=freq)
                new_node_children = []
                new_edge = new_node.edge
                new_edge.clade_mask = 0
                for child in parent_node.child_nodes():
                    # might need to modify the following if rooted splits
                    # are used
                    cecm = child.edge.clade_mask
                    if (cecm & split_to_add ):
                        assert cecm != split_to_add
                        new_edge.clade_mask |= cecm
                        new_node_children.append(child)
<<<<<<< HEAD
                if new_edge.clade_mask == split_to_add:
                    if include_edge_lengths:
                        elen = split_distribution.split_edge_lengths[split_in_dict]
                        new_edge.length = float(sum(elen)) / len(elen)
                    for child in new_node_children:
                        parent_node.remove_child(child)
                        new_node.add_child(child)
                    parent_node.add_child(new_node)
=======
                new_edge.clade_mask = 0
                for child in new_node_children:
                    parent_node.remove_child(child)
                    new_node.add_child(child)
                    new_edge.clade_mask |= child.edge.clade_mask
                con_tree.split_edges[new_edge.clade_mask] = new_edge.clade_mask
                parent_node.add_child(new_node)
>>>>>>> e6a34506

        ## here we add the support values and/or edge lengths for the terminal taxa ##
        for node in con_tree.leaf_nodes():
            if unrooted:
                split = con_tree.split_edges.normalize_key(node.edge.clade_mask)
            else:
                split = node.edge.clade_mask
            self.map_split_support_to_node(node, 1.0)
            if include_edge_lengths:
                elen = split_distribution.split_edge_lengths.get(split, [0.0])
                node.edge.length = float(sum(elen)) / len(elen)
        return con_tree

    def count_splits_on_trees(self, tree_files, tree_iterator, split_distribution=None, taxa_block=None):
        """
        Given a list of trees file, a SplitsDistribution object (a new one, or,
        if passed as an argument) is returned collating the split data in the files.
        """
        if split_distribution is None:
            split_distribution = splits.SplitDistribution()
        split_distribution.ignore_node_ages = self.ignore_node_ages
        if taxa_block is not None:
            split_distribution.taxa_block = taxa_block
#         if not isinstance(tree_files, list):
#             tree_files = [tree_files]
        total_tree_files = len(tree_files)
        for tree_file_idx, tree_file in enumerate(tree_files):
            file_trees_read = 0
            if isinstance(tree_file, str):
                tree_file_obj = open(tree_file, "r")
            else:
                tree_file_obj = tree_file
            current_file_note = "Tree file %d of %d: " % (tree_file_idx+1, total_tree_files)
            for tree_idx, tree in enumerate(tree_iterator(file_obj=open(tree_file, "r"))):
                self.total_trees_read += 1
                file_trees_read += 1
                if not self.burnin or file_trees_read > self.burnin:
                    self.total_trees_counted += 1
                    self.send_progress_message("%sCounting splits in tree %d" % (current_file_note, (tree_idx+1)))
                    split_distribution.count_splits_on_tree(tree)
                else:
                    self.total_trees_ignored += 1
                    self.send_progress_message("%sSkipping tree %d (burn-in=%d)" % (current_file_note, (tree_idx+1), self.burnin))
        return split_distribution<|MERGE_RESOLUTION|>--- conflicted
+++ resolved
@@ -192,7 +192,6 @@
                         assert cecm != split_to_add
                         new_edge.clade_mask |= cecm
                         new_node_children.append(child)
-<<<<<<< HEAD
                 if new_edge.clade_mask == split_to_add:
                     if include_edge_lengths:
                         elen = split_distribution.split_edge_lengths[split_in_dict]
@@ -201,15 +200,7 @@
                         parent_node.remove_child(child)
                         new_node.add_child(child)
                     parent_node.add_child(new_node)
-=======
-                new_edge.clade_mask = 0
-                for child in new_node_children:
-                    parent_node.remove_child(child)
-                    new_node.add_child(child)
-                    new_edge.clade_mask |= child.edge.clade_mask
-                con_tree.split_edges[new_edge.clade_mask] = new_edge.clade_mask
-                parent_node.add_child(new_node)
->>>>>>> e6a34506
+                    con_tree.split_edges[split_to_add] = new_edge
 
         ## here we add the support values and/or edge lengths for the terminal taxa ##
         for node in con_tree.leaf_nodes():
